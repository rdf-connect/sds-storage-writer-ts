--- conflicted
+++ resolved
@@ -33,11 +33,7 @@
     "@ajuvercr/ts-transformer-inline-file": "^0.2.0",
     "@eslint/eslintrc": "^3.3.1",
     "@eslint/js": "^9.36.0",
-<<<<<<< HEAD
     "@rdfc/js-runner": "^2.0.0",
-=======
-    "@rdfc/js-runner": "^1.0.0",
->>>>>>> aa44f2a8
     "@types/n3": "^1.26.0",
     "@types/node": "^22.18.6",
     "@typescript-eslint/eslint-plugin": "^8.44.0",
